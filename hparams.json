--- conflicted
+++ resolved
@@ -37,13 +37,8 @@
     "peer_list_window_margin": 2,
     "active_check_interval": 60,
     "recent_windows": 5,
-<<<<<<< HEAD
     "power_normalisation": 2.0,
-    "validator_sample_rate": 0.2,
-=======
-    "power_normalisation": 1.2,
     "validator_sample_rate": 0.1,
->>>>>>> e035e49d
     "catch_up_threshold": 15,
     "catch_up_batch_size": 5,
     "catch_up_timeout": 300,
